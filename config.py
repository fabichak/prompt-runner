"""
Configuration constants for Prompt Runner
"""
import os
from pathlib import Path

# Server Configuration
SERVER_ADDRESS = "127.0.0.1:8188"
CLIENT_ID = None  # Will be set at runtime

# Workflow Files
JSON_WORKFLOW_FILE = "prompts/v2v.json"
I2I_WORKFLOW_FILE = "prompts/i2i.json"
COMBINE_WORKFLOW_FILE = "combine.json"

# Directory Configuration
INPUT_PROMPT_DIR = "v2v-files"
I2I_INPUT_DIR = "i2i-files"

# Try /workspace first, fallback to local directory for testing
try:
    workspace = Path("/workspace")
    if workspace.exists() and workspace.is_dir():
        # Check if we can write to workspace
        test_file = workspace / "test_write"
        try:
            test_file.touch()
            test_file.unlink()
            BASE_OUTPUT_DIR = Path("/workspace/ComfyUI/output/prompt-runner")
        except (PermissionError, OSError):
            BASE_OUTPUT_DIR = Path("output/prompt-runner")
    else:
        BASE_OUTPUT_DIR = Path("output/prompt-runner")
except Exception:
    BASE_OUTPUT_DIR = Path("output/prompt-runner")

# GCS Configuration
GCS_BUCKET_PATH = "gs://aiof-saved-files/"

# VIDEO
FRAMES_TO_RENDER = 161  # Constant frames per chunk
VIDEO_WIDTH = 352
VIDEO_HEIGHT = 624
CONTEXT_OPTIONS_FRAMES = 220
CONTEXT_OPTIONS_OVERLAP = 100


# Node IDs for workflow modification
NODE_WIDTH = "162"
NODE_HEIGHT = "163"
NODE_SELECT_EVERY = "163"
NODE_REF_IMAGES = "256"
NODE_SAMPLER = "130"
NODE_VIDEO_COMBINE = "184"
NODE_VIDEO_COMBINE_NOBG = "258"
NODE_PROMPT_POS = "132"
NODE_PROMPT_NEG = "132"
NODE_LOAD_VIDEO_PATH = "255"

# Retry Configuration
MAX_RETRIES = 3
RETRY_DELAY = 5  # seconds

# RunPod Configuration
DEFAULT_NO_SHUTDOWN = True  # Default is to NOT shutdown

<<<<<<< HEAD
I2I_IMAGE_RENDER_AMOUNT = 1  # Number of renders per CFG value
=======
I2I_CFG_VALUES = [2, 2.2, 2.4]

I2I_IMAGE_RENDER_AMOUNT = 2  # Number of renders per CFG value
>>>>>>> e79bc1b7
I2I_SUPPORTED_IMAGE_FORMATS = {'.jpg', '.jpeg', '.png', '.webp', '.bmp'}
I2I_EXCLUDED_FOLDERS = {'_old', 'todo'}  # Folders to exclude from scanning
I2I_PROCESSED_FILE = "i2i_processed_images.txt"  # File to track processed images
I2I_FAILED_FILE = "i2i_failed_images.txt"  # File to track failed images
I2I_POLL_INTERVAL = 30  # Seconds between folder scans for new images

I2I_NODE_IMAGE_PATH = "365"
I2I_NODE_OUTPUT = "53"
I2I_SAMPLER_NODE = "334" 

# External API Endpoints
TRELLO_API_BASE_URL = "https://xxtria-prompt-scheduler-76618010335.us-central1.run.app"<|MERGE_RESOLUTION|>--- conflicted
+++ resolved
@@ -64,13 +64,10 @@
 # RunPod Configuration
 DEFAULT_NO_SHUTDOWN = True  # Default is to NOT shutdown
 
-<<<<<<< HEAD
 I2I_IMAGE_RENDER_AMOUNT = 1  # Number of renders per CFG value
-=======
 I2I_CFG_VALUES = [2, 2.2, 2.4]
 
 I2I_IMAGE_RENDER_AMOUNT = 2  # Number of renders per CFG value
->>>>>>> e79bc1b7
 I2I_SUPPORTED_IMAGE_FORMATS = {'.jpg', '.jpeg', '.png', '.webp', '.bmp'}
 I2I_EXCLUDED_FOLDERS = {'_old', 'todo'}  # Folders to exclude from scanning
 I2I_PROCESSED_FILE = "i2i_processed_images.txt"  # File to track processed images
